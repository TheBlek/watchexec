--- conflicted
+++ resolved
@@ -5,13 +5,8 @@
 	ffi::OsStr,
 	fs::File,
 	io::{IsTerminal, Write},
-<<<<<<< HEAD
-	path::PathBuf,
-	process::Stdio,
-=======
 	iter::once,
 	process::{ExitCode, Stdio},
->>>>>>> a863c7bf
 	sync::{
 		atomic::{AtomicBool, AtomicU8, Ordering},
 		Arc,
@@ -79,16 +74,7 @@
 		eprintln!("[[Error (not fatal)]]\n{}", Report::new(err.error));
 	});
 
-<<<<<<< HEAD
-	config.pathset(args.paths.iter().map(|wp| wp.into()).map(|mut p: PathBuf| {
-		if p.is_file() {
-			p.pop();
-		}
-		p
-	}));
-=======
 	config.pathset(args.filtering.paths.clone());
->>>>>>> a863c7bf
 
 	config.throttle(args.events.debounce.0);
 	config.keyboard_events(args.events.stdin_quit);
